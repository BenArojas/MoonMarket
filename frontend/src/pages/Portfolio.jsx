import { getPortfolioSnapshots, postSnapshot } from "@/api/portfolioSnapshot";
import { getHistoricalData, updateStockPrices } from "@/api/stock";
import { getUserData, getUserInsights } from "@/api/user";
import { cacheService } from '@/cacheService';
import AiDialog from "@/components/AiDialog";
import DataGraph from "@/components/DataGraph";
import GraphMenu from "@/components/GraphMenu";
import { HistoricalDataCard } from '@/components/HistoricalDataCard';
import NewUserNoHoldings from "@/components/NewUserNoHoldings";
import SnapshotChart from "@/components/SnapShotChart";
import useGraphData from "@/hooks/useGraphData";
import { PercentageChange } from "@/pages/Layout";
import GraphSkeleton from "@/Skeletons/GraphSkeleton";
import "@/styles/App.css";
import { lastUpdateDate } from "@/utils/dataProcessing";
import { Box, Stack, useMediaQuery, useTheme } from "@mui/material";
import { useMutation, useQuery, useQueryClient } from "@tanstack/react-query";
import { useContext, useEffect, useState } from "react";
import { ErrorBoundary } from "react-error-boundary";
import {
  useLoaderData
} from "react-router-dom";
<<<<<<< HEAD
import {ErrorFallback} from "@/components/ErrorFallBack"
=======
>>>>>>> e45ad3e9






export async function loader({ request }) {
  const { searchParams } = new URL(request.url);
  const selectedTicker = searchParams.get("selected") || "BTCUSD";

  return {
    historicalData: getHistoricalData(selectedTicker), 
    selectedTicker
  };
}


function Portfolio() {
  const { historicalData, selectedTicker } = useLoaderData();
  const queryClient = useQueryClient();
  const theme = useTheme();
  const isSmallScreen = useMediaQuery(theme.breakpoints.down('xl'));
  const isMobileScreen = useMediaQuery(theme.breakpoints.down('sm'));
  const isMediumScreen = useMediaQuery('(min-width:1550px) and (max-width:1800px)');
  const [openInsights, setOpenInsights] = useState(false);
  const [aiData, setAiData] = useState([]);
  const [loadingAI, setLoadingAI] = useState(false);

  const fetchInsights = async () => {
    setLoadingAI(true);
    try {
      const response = await getUserInsights();
      const data = await response.json();
      setAiData(data);
      setOpenInsights(true);
    } catch (error) {
      console.error("Failed to fetch AI insights:", error);
      setAiData({ portfolio_insights: ["Error fetching insights. Please try again."], sentiments: {} });
      setOpenInsights(true);
    } finally {
      setLoadingAI(false);
    }
  };


  const { data: userData, isPending: userDataLoading } = useQuery({
    queryKey: ["userData"],
    queryFn: getUserData,
  });


  const { data: dailyTimeFrame, isPending: dailyTimeFrameLoading } = useQuery({
    queryKey: ["dailyTimeFrame"],
    queryFn: () => getPortfolioSnapshots(),
  });

  const updateStockPricesMutation = useMutation({
    mutationFn: (tickers) => updateStockPrices(tickers),
    onSuccess: async () => {
      await queryClient.invalidateQueries({ queryKey: ['holdingsData'] });
    },
    onError: () => {
      console.log("failed to update stock prices")
    }
  });



  return (
    <Box
      className="custom-scrollbar"
      sx={{
        display: "flex",
        flexDirection: isSmallScreen ? "column" : "row",
        gridTemplateColumns: isSmallScreen ? "1fr" : "1000px auto",
        paddingY: isMobileScreen ? 2 : isSmallScreen ? 2 : 1,
        paddingX: isMobileScreen ? 2 : isSmallScreen ? 2 : 5,
        marginX: isMobileScreen ? 1 : isSmallScreen ? 1 : 5,
        overflowY: "auto",
        height: isSmallScreen & !isMobileScreen ? '83vh' : '100%',
        gap: isMobileScreen ? 2 : isSmallScreen ? 2 : 4,
        alignItems: isMobileScreen ? "center" : "flex-start",
      }}
    >

      <ErrorBoundary FallbackComponent={ErrorFallback}>
        {userDataLoading ? (
          <GraphSkeleton />
        ) : (
          <PortfolioContent userData={userData} theme={theme} isMediumScreen={isMediumScreen} isMobileScreen={isMobileScreen} isSmallScreen={isSmallScreen} />
        )}
      </ErrorBoundary>

      <ErrorBoundary FallbackComponent={ErrorFallback}>
        <AiDialog aiData={aiData} openInsights={openInsights} setOpenInsights={setOpenInsights} />
      </ErrorBoundary>

      <Box sx={{
        width: isSmallScreen ? "100%" : isMediumScreen ? 500 : 600,
        ml: isSmallScreen ? 0 : "auto",
      }}>
        <Stack spacing={isSmallScreen ? 4 : 3} direction={isSmallScreen ? "column-reverse" : "column"} sx={{ height: "100%" }}>
          <ErrorBoundary FallbackComponent={ErrorFallback}>
            {dailyTimeFrameLoading || userDataLoading ? (
              <GraphSkeleton height={380} />
            ) : (
              <StackedCardsWrapper
                dailyTimeFrame={dailyTimeFrame}
                userData={userData}
                updateStockPricesMutation={updateStockPricesMutation}
                fetchInsights={fetchInsights}
                loadingAI={loadingAI}
              />
            )}
          </ErrorBoundary>
          <HistoricalDataCard historicalData={historicalData} selectedTicker={selectedTicker}/>
        </Stack>
      </Box>
    </Box>
  );
}

function PortfolioContent({ userData, theme, isSmallScreen, isMobileScreen, isMediumScreen }) {
  const [selectedGraph, setSelectedGraph] = useState("Treemap");
  const [isDailyView, setIsDailyView] = useState(false);
  const { visualizationData, isDataProcessed, value, moneySpent } = useGraphData(
    userData,
    selectedGraph,
    isDailyView
  );

  const queryClient = useQueryClient();
  const postSnapshotMutation = useMutation({
    mutationFn: postSnapshot,
    onSuccess: async () => {
      await queryClient.invalidateQueries({ queryKey: ["dailyTimeFrame"] });
    },
    onError: (error) => {
      console.error("Error posting a snapshot", error);
    },
  });

  useEffect(() => {
    if (visualizationData != null) {
      postSnapshotMutation.mutate({ value: value, cumulativeSpent: moneySpent });
    }
  }, [value]);

  if (userData.holdings.length === 0) {
    return (
      <div className="container"><NewUserNoHoldings /></div>

    )

  }

  return (

    <Box
      sx={{
        display: "flex",
        flexDirection: "column",
        alignItems: isMobileScreen ? 'unset' : "center",
        width: isSmallScreen ? "100%" : isMediumScreen ? "800px" : "1000px",
        margin: "auto",
      }}
    >
      <GraphMenu
        selectedGraph={selectedGraph}
        setSelectedGraph={setSelectedGraph}
        isMobileScreen={isMobileScreen}
        isDailyView={isDailyView}
        setIsDailyView={setIsDailyView}
      />
      <DataGraph
        isDataProcessed={isDataProcessed}
        selectedGraph={selectedGraph}
        visualizationData={visualizationData}
        width={isMobileScreen ? 300 : isSmallScreen ? 500 : isMediumScreen ? 800 : 1000}
        height={isMobileScreen ? 250 : isSmallScreen ? 500 : isMediumScreen ? 550 : 660}
        isDailyView={isDailyView}
      />
    </Box>
  );
}

const StackedCardsWrapper = ({ dailyTimeFrame, userData, updateStockPricesMutation, fetchInsights, loadingAI }) => {
  const { percentageChange, setPercentageChange } =
    useContext(PercentageChange);
  const { stockTickers, value, moneySpent } = useGraphData(userData, "Treemap");
  const formattedDate = lastUpdateDate(userData);
  const incrementalChange = value - moneySpent;

  useEffect(() => {
    if (moneySpent !== 0 && setPercentageChange) {
      const newPercentageChange = (incrementalChange / moneySpent) * 100;
      setPercentageChange(newPercentageChange);
    }
  }, [incrementalChange, moneySpent]);

  return (

    <SnapshotChart
      formattedDate={formattedDate}
      stockTickers={stockTickers}
      incrementalChange={incrementalChange}
      percentageChange={percentageChange}
      value={value}
      dailyTimeFrameData={dailyTimeFrame}
      updateStockPricesMutation={updateStockPricesMutation}
      fetchInsights={fetchInsights}
      loadingAI={loadingAI}
    />

  );
};

export default Portfolio;<|MERGE_RESOLUTION|>--- conflicted
+++ resolved
@@ -20,10 +20,7 @@
 import {
   useLoaderData
 } from "react-router-dom";
-<<<<<<< HEAD
 import {ErrorFallback} from "@/components/ErrorFallBack"
-=======
->>>>>>> e45ad3e9
 
 
 
