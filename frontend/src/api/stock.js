--- conflicted
+++ resolved
@@ -17,23 +17,11 @@
 }
 
 
-<<<<<<< HEAD
-export async function getHistoricalData(ticker) {
-  try {
-      const response = await api.get(`/stock/historical_data/${ticker}`);
-      console.log('API response:', response);
-      return response.data;
-  } catch (error) {
-      console.error('API error:', error);
-      throw error;
-  }
-=======
 export const getHistoricalData = async(ticker)=>{
   const res = await api.get(
     `/stock/historical_data/${ticker}`
   );
   return res.data;
->>>>>>> f0da246a
 }
 
 
