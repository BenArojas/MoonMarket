"""User router."""

import asyncio
import json
from typing import Optional
from cache.manager import CacheManager
<<<<<<< HEAD
from fastapi import APIRouter, Depends, HTTPException, Response, Security, Request
=======
from helpers import  fetch_sentiment, get_stock_price
from fastapi import APIRouter, Depends, HTTPException, Response, Request
>>>>>>> e45ad3e9
from models.user import User, UserOut, PasswordChangeRequest, Deposit, UserFriend, YearlyExpenses
from fastapi.responses import JSONResponse
from utils.auth_user import get_current_user
from models.transaction import Transaction
from models.stock import Stock
from models.PortfolioSnapshot import PortfolioSnapshot
from utils.password import hash_password, verify_password
from aiohttp import ClientSession
from datetime import datetime, timezone

router = APIRouter( tags=["User"])


@router.get("/", response_model=UserOut, operation_id="retrieve_user")
async def get_user(user: User = Depends(get_current_user)):  # type: ignore[no-untyped-def]
    """Return the current user."""
    return user

@router.get("/name", operation_id="retrieve_user_name")
async def get_user_name(user: User = Depends(get_current_user)): 
    """Return the current user first name."""
    return user.username

@router.get("/user_transactions", operation_id="retrieve_user_transactions")
async def get_user_transactions(user: User = Depends(get_current_user)):
    # Retrieve transactions for the specified user ID
    # transactions = await Transaction.get_Transactions_by_user(current_user.id)
    transactions = await Transaction.find(Transaction.user_id.id == user.id).to_list()
    # Return the list of transactions
    return transactions

@router.get("/holdings")
async def get_holdings(user: User = Depends(get_current_user)):
    # Retrieve holdings for the specified user ID
    return user.holdings

@router.get("/stocks")
async def get_stocks(user: User = Depends(get_current_user)):
    # Get unique tickers from user's holdings
    tickers = set(holding.ticker for holding in user.holdings)
    # Fetch only the stocks that the user holds
    stocks = await Stock.find({"ticker": {"$in": list(tickers)}}).to_list()
    return stocks

@router.get("/user_transactions/{type}",response_model=UserOut, operation_id="retrieve_user_transactions_by_type")
async def get_user_transactions_by_type(type: str, user: User = Depends(get_current_user)):
    # Retrieve transactions for the specified user ID
    transactions = await Transaction.find(Transaction.user_id.id == user.id, Transaction.type == type).to_list()
    # Return the list of transactions
    return transactions

@router.get("/user_friend/{username}", response_model=UserFriend)
async def get_user_by_username(username: str, current_user: User = Depends(get_current_user)):

    if username == current_user.username:
        raise HTTPException(status_code=400, detail="Cannot retrieve your own profile as a friend")

    user =await User.find_one(User.username == username)

    if user:
        if user.id in current_user.friends:
            raise HTTPException(status_code=400, detail="User is already your friend")
        return UserFriend(email=user.email, username=user.username)
    raise HTTPException(status_code=404, detail="User not found")

@router.get("/users_list")
async def users_list(current_user: User = Depends(get_current_user)):
    users = [{"id": str(current_user.id), "username": current_user.username, "email": current_user.email}]
    for friend_id in current_user.friends:
        user = await User.get(friend_id)
        if not user:
            continue
        friend_detail = {
            "id": str(friend_id),  
            "username": user.username,
            "email": user.email,
        }
        users.append(friend_detail)
    return users

@router.post("/add_deposit")
async def add_deposit(deposit:Deposit,request: Request, user:User = Depends(get_current_user)):
    """Add deposit to user account."""
    user.deposits.append(deposit)
    user.current_balance+=deposit.amount
    await user.save()
    
    cache_manager = CacheManager(request)
    await cache_manager.cache_user(user)
    return user


@router.patch("/update-username", operation_id="update_user_details")
async def update_user(new_username: str, request: Request, user: User = Depends(get_current_user)) -> str:  
    """Update username field."""
    username_check = await User.by_username(new_username)
    if username_check is not None:
        raise HTTPException(409, "User with that username already exists")
    user.username = new_username
    
    await user.save()
    cache_manager = CacheManager(request)
    await cache_manager.cache_user(user)
    return user.username

@router.patch("/change_password", operation_id="change_password")
async def update_password(request: PasswordChangeRequest, http_request: Request, user:User = Depends(get_current_user)):
    """change user password."""
    if not verify_password(request.password, user.password):
        raise HTTPException(400, "Passwords do not match")
    # Hash the new password
    hashed_new_password = hash_password(request.new_password)
    # Update the user's password
    user.password = hashed_new_password
    
    await user.save()
    cache_manager = CacheManager(http_request)
    await cache_manager.invalidate_user(user)
    return JSONResponse(
        status_code=200,
        content={
            "message": "Password changed successfully"
        }
    )

def get_year_expenses(user: User, year: int) -> Optional[YearlyExpenses]:
    return next((exp for exp in user.yearly_expenses if exp.year == year), None)


@router.delete("/delete", operation_id="delete_user_account")
async def delete_user(
    request: Request,
    current_user: User = Depends(get_current_user)
) -> Response:
    """Delete current user."""
    # Find and delete transactions associated with the user
    await Transaction.find(Transaction.user_id.id == current_user.id).delete()
    await PortfolioSnapshot.find(PortfolioSnapshot.userId.id == current_user.id).delete()

    # End user's session before deletion
    await current_user.end_session(request)

    # Delete the user
    await current_user.delete()

    # Create response that will also clear the session cookie
    response = Response(status_code=204)
    response.delete_cookie("session")
    
    return response


# Combined AI endpoint
@router.post("/ai/insights")
async def get_combined_ai(request: Request,user: User = Depends(get_current_user)):
    try:
        cache_manager = CacheManager(request)
        cache_key = f"ai_insights:user:{str(user.id)}"
        cached_data = await cache_manager.redis.get(cache_key)
            
        if cached_data:
            return json.loads(cached_data)
        
        holdings = user.holdings
        total_value = 0
        stock_values = {}
        tickers = [holding.ticker for holding in holdings]
        
        # Parallel fetch stock prices using asyncio.gather
        async with ClientSession() as session:
            tasks = [get_stock_price(ticker, user.api_key.key, session) for ticker in tickers]
            stock_prices = await asyncio.gather(*tasks, return_exceptions=True)

        # Handle any exceptions from stock price fetching
        stock_values = {}
        total_value = 0
        for i, (ticker, price) in enumerate(zip(tickers, stock_prices)):
            if isinstance(price, Exception):
                print(f"Error fetching price for {ticker}: {str(price)}")
                price = (await Stock.find_one(Stock.ticker == ticker)).price if await Stock.find_one(Stock.ticker == ticker) else 0
            holding = holdings[i]
            quantity = holding.quantity
            avg_price = holding.avg_bought_price
            value = quantity * price
            total_value += value
            stock_values[ticker] = {"value": value, "quantity": quantity, "avg_price": avg_price}

        # Generate portfolio insights
        insights = []
        if total_value > 0:
            for ticker, data in stock_values.items():
                allocation = (data["value"] / total_value) * 100
                if allocation > 60:
                    insights.append(f"Your portfolio is heavily weighted toward {ticker} ({allocation:.1f}%)—consider diversifying.")
                # Add sector analysis if available (e.g., fetch sector from Stock model)

        if not insights:
            insights.append("Your portfolio looks balanced!")
            
        # Fetch or generate sentiment for each ticker (parallel)
        sentiments = {}
        sentiment_tasks = [fetch_sentiment(ticker, cache_manager) for ticker in tickers]
        sentiment_results = await asyncio.gather(*sentiment_tasks, return_exceptions=True)
        
        for ticker, result in zip(tickers, sentiment_results):
                if isinstance(result, Exception):
                    print(f"Error fetching sentiment for {ticker}: {str(result)}")
                    sentiments[ticker] = {"sentiment": "0% positive", "sample_posts": ["No data available"]}
                else:
                    sentiments[ticker] = result
        
        # Combine and cache results
        response = {
            "portfolio_insights": insights,
            "sentiments": sentiments,
            "timestamp": datetime.now(timezone.utc).isoformat()
        }
        
        # Cache for 1 hour (3600 seconds)
        await cache_manager.redis.setex(cache_key, 3600, json.dumps(response))
        return response

    except Exception as e:
        raise HTTPException(status_code=500, detail=f"Error generating AI insights: {str(e)}")<|MERGE_RESOLUTION|>--- conflicted
+++ resolved
@@ -4,12 +4,8 @@
 import json
 from typing import Optional
 from cache.manager import CacheManager
-<<<<<<< HEAD
-from fastapi import APIRouter, Depends, HTTPException, Response, Security, Request
-=======
 from helpers import  fetch_sentiment, get_stock_price
 from fastapi import APIRouter, Depends, HTTPException, Response, Request
->>>>>>> e45ad3e9
 from models.user import User, UserOut, PasswordChangeRequest, Deposit, UserFriend, YearlyExpenses
 from fastapi.responses import JSONResponse
 from utils.auth_user import get_current_user
